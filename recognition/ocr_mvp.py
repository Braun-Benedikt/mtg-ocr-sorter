import os
import platform # Added
import cv2
import pandas as pd
import pytesseract
import tkinter as tk
from PIL import Image, ImageTk
from pathlib import Path
import numpy as np
import requests
from symspellpy.symspellpy import SymSpell, Verbosity

from .fuzzy_match import CardNameCorrector

<<<<<<< HEAD
# Global Constants (if any specific ones are needed beyond defaults in main)
# Example: CROP_RATIO_HEIGHT_START = 0.23 (if used by other functions externally)
# For now, we assume these are mainly for extract_card_name_area and can be kept there or made local.

# Conditional Tesseract path for Windows
if platform.system() == "Windows":
    tesseract_path = r"C:\Program Files\Tesseract-OCR\tesseract.exe"
    if os.path.exists(tesseract_path):
        pytesseract.pytesseract.tesseract_cmd = tesseract_path
    else:
        print(f"INFO: Tesseract executable not found at {tesseract_path}. Assuming it's in PATH.")
# For other OS, assume Tesseract is in PATH and no specific command is needed.


# Default crop ratios used in extract_card_name_area
# These can be defined as constants if they are intended to be fixed,
# or passed as parameters if they should be configurable per call.
# Based on the current implementation, they are fixed.
CROP_RATIO_HEIGHT_START = 0.23
CROP_RATIO_HEIGHT_END = 0.255
CROP_RATIO_WIDTH_START = 0.32
CROP_RATIO_WIDTH_END = 0.60
=======
# Konfiguration
base_path = Path(__file__).resolve().parent
dir_path = base_path / "tests" / "test_images"
card_output = base_path / "tests"/ "test_carddata.csv"
dictionary_path = base_path / "cards" / "card_names_symspell_clean.txt"
# pytesseract.pytesseract.tesseract_cmd = r"C:\Program Files\Tesseract-OCR\tesseract.exe"
>>>>>>> 3083a077

# OCR & Bildverarbeitung
def extract_card_name_area(image: np.ndarray, 
                           hr_start: float = CROP_RATIO_HEIGHT_START, hr_end: float = CROP_RATIO_HEIGHT_END, 
                           wr_start: float = CROP_RATIO_WIDTH_START, wr_end: float = CROP_RATIO_WIDTH_END):
    h, w = image.shape[:2]
    return image[int(h * hr_start):int(h * hr_end), int(w * wr_start):int(w * wr_end)]

def extract_card_name(image: np.ndarray, corrector) -> tuple[str, str]:
    gray = cv2.cvtColor(image, cv2.COLOR_BGR2GRAY)
    ocr_raw = pytesseract.image_to_string(gray, lang="eng")

    lines = [line.strip() for line in ocr_raw.split("\n") if line.strip()]
    if not lines:
        return "", ""

    best_term = ""
    best_score = -1
    for line in lines:
        print("OCR-Zeile:", repr(line))
        suggestions = corrector.symspell.lookup(line, Verbosity.TOP, max_edit_distance=2)
        for suggestion in suggestions:
            if suggestion.term in corrector.valid_names and suggestion.count > best_score:
                best_term = suggestion.term
                best_score = suggestion.count

    return ocr_raw.strip(), best_term if best_term else ""

def load_image_cv2(path: str) -> np.ndarray:
    image = cv2.imread(path)
    if image is None:
        # The test expects "Image not found or unable to read"
        raise ValueError(f"Image not found or unable to read: {path}") 
    return image

def cv2_to_tk(image: np.ndarray):
    image_rgb = cv2.cvtColor(image, cv2.COLOR_BGR2RGB)
    pil_img = Image.fromarray(image_rgb)
    pil_img = pil_img.resize((400, int(pil_img.height * 400 / pil_img.width)))
    return ImageTk.PhotoImage(pil_img)

def fetch_card_information(card_name):
    url = f"https://api.scryfall.com/cards/named?exact={card_name}"
    try:
        response = requests.get(url)
        response.raise_for_status()
        data = response.json()
        price = data.get('prices', {}).get('eur') or data.get('prices', {}).get('usd')
        color_id_list = data.get('color_identity', [])
        color_id = "".join(color_id_list)
        return [price, color_id]
    except Exception as e:
        print(f"⚠️ Fehler bei API für {card_name}: {e}")
        return None

def show_image_gui(original, cropped, ocr_raw, ocr_corrected):
    root = tk.Tk()
    root.title("Magic-Karte OCR-Vorschau")

    tk_img1 = cv2_to_tk(original)
    label1 = tk.Label(root, image=tk_img1, text="Original", compound="top")
    label1.pack(padx=10, pady=10)

    tk_img2 = cv2_to_tk(cropped)
    label2 = tk.Label(root, image=tk_img2, text="Zugeschnittener Namebereich", compound="top")
    label2.pack(padx=10, pady=10)

    result_label = tk.Label(
        root,
        text=f"🃏 OCR: {ocr_raw or '[nichts erkannt]'}\n🔍 Korrigiert: {ocr_corrected}",
        font=("Helvetica", 14),
        justify="center"
    )
    result_label.pack(pady=20)
    root.mainloop()

def process_image(image_path: str, corrector: CardNameCorrector, show_gui: bool = True):
    try:
        image_cv = load_image_cv2(image_path)
    except ValueError as e:
        print(f"Error processing {image_path}: {e}")
        return {
            "image_path": image_path,
            "ocr_name_raw": None,
            "card_name": None,
            "price": None,
            "color_identity": None,
            "error": str(e)
        }

    cropped = extract_card_name_area(image_cv) # Uses default ratios from constants
    ocr_raw, ocr_corrected = extract_card_name(cropped, corrector)

    if show_gui:
        # Ensure show_image_gui can handle potentially empty strings if ocr_raw/ocr_corrected are empty
        show_image_gui(image_cv, cropped, ocr_raw if ocr_raw else "N/A", ocr_corrected if ocr_corrected else "N/A")

    card_info_data = None
    if ocr_corrected: # Only fetch info if we have a corrected name
        card_info_data = fetch_card_information(ocr_corrected)
    
    return {
        "image_path": image_path,
        "ocr_name_raw": ocr_raw,
        "card_name": ocr_corrected,
        "price": card_info_data[0] if card_info_data else None,
        "color_identity": card_info_data[1] if card_info_data else None,
        "error": None # Explicitly set error to None if successful
    }

def main(image_dir: str = "tests/test_images",
         output_csv_file: str = "tests/test_carddata.csv",
         dict_path: str = "cards/card_names_symspell_clean.txt",
         show_gui_flag: bool = True): # Added flag for GUI for easier testing
    
    # Ensure the dictionary path is correct relative to this script or an absolute path
    # If dict_path is relative like "cards/...", it's relative to CWD.
    # If ocr_mvp.py is in recognition/, then "cards/" is ../recognition/cards if CWD is project root
    # Or it's recognition/cards/ if CWD is recognition/
    # For consistency, let's assume dict_path is relative to project root or absolute.
    # The CardNameCorrector expects an absolute path or path relative to its own location.
    # Let's try to make it more robust by resolving from script location if relative.
    
    script_dir = os.path.dirname(__file__) # Directory of ocr_mvp.py
    if not os.path.isabs(dict_path) and dict_path.startswith("cards/"):
        # This assumes "cards/" is a subdir relative to where fuzzy_match.py (and thus CardNameCorrector) is.
        # CardNameCorrector itself handles `../recognition/cards` structure.
        # So, if dict_path is "cards/card_names_symspell_clean.txt", CardNameCorrector will look for
        # `recognition/cards/card_names_symspell_clean.txt` if fuzzy_match.py is in `recognition/`
        # This seems fine.
        pass


    try:
        corrector = CardNameCorrector(dictionary_path=dict_path)
    except FileNotFoundError as e:
        print(f"Error initializing CardNameCorrector: {e}")
        print(f"Please ensure the dictionary file exists at: {os.path.abspath(dict_path)}")
        return

    if not os.path.isdir(image_dir):
        print(f"Error: Image directory not found at {os.path.abspath(image_dir)}")
        return

    images = [img for img in os.listdir(image_dir) if os.path.isfile(os.path.join(image_dir, img))]
    all_card_data = []

    for image_file_name in images:
        full_path = os.path.join(image_dir, image_file_name)
        print(f"📸 Verarbeite: {full_path}")
        # Pass the show_gui_flag to process_image
        data = process_image(full_path, corrector, show_gui=show_gui_flag)
        
        # Only add to CSV if there was no critical error and we have a card name (even if not corrected)
        # The test for process_image expects price/color to be None if card_name is empty.
        # We should add to CSV if processing happened, even if Scryfall found nothing.
        if data.get("error") is None: # Add if no load error
             all_card_data.append(data)
        # If card_name is empty, price and color will be None. This is fine.

    if not all_card_data:
        print("No card data processed or to write.")
        return

    df = pd.DataFrame(all_card_data)
    
    try:
        df.to_csv(output_csv_file, index=False)
        print(f"✅ CSV geschrieben: {os.path.abspath(output_csv_file)}")
    except Exception as e:
        print(f"Error writing CSV to {os.path.abspath(output_csv_file)}: {e}")


if __name__ == "__main__":
    # Example of how to run with non-default paths:
    # main(image_dir="path/to/your/images", 
    #      output_csv_file="path/to/your/output.csv",
    #      dict_path="path/to/your/dictionary.txt",
    #      show_gui_flag=False) # For non-interactive runs
    main(show_gui_flag=False) # Default paths, GUI off for potential automated runs<|MERGE_RESOLUTION|>--- conflicted
+++ resolved
@@ -12,20 +12,9 @@
 
 from .fuzzy_match import CardNameCorrector
 
-<<<<<<< HEAD
 # Global Constants (if any specific ones are needed beyond defaults in main)
 # Example: CROP_RATIO_HEIGHT_START = 0.23 (if used by other functions externally)
 # For now, we assume these are mainly for extract_card_name_area and can be kept there or made local.
-
-# Conditional Tesseract path for Windows
-if platform.system() == "Windows":
-    tesseract_path = r"C:\Program Files\Tesseract-OCR\tesseract.exe"
-    if os.path.exists(tesseract_path):
-        pytesseract.pytesseract.tesseract_cmd = tesseract_path
-    else:
-        print(f"INFO: Tesseract executable not found at {tesseract_path}. Assuming it's in PATH.")
-# For other OS, assume Tesseract is in PATH and no specific command is needed.
-
 
 # Default crop ratios used in extract_card_name_area
 # These can be defined as constants if they are intended to be fixed,
@@ -35,14 +24,12 @@
 CROP_RATIO_HEIGHT_END = 0.255
 CROP_RATIO_WIDTH_START = 0.32
 CROP_RATIO_WIDTH_END = 0.60
-=======
+
 # Konfiguration
 base_path = Path(__file__).resolve().parent
 dir_path = base_path / "tests" / "test_images"
 card_output = base_path / "tests"/ "test_carddata.csv"
 dictionary_path = base_path / "cards" / "card_names_symspell_clean.txt"
-# pytesseract.pytesseract.tesseract_cmd = r"C:\Program Files\Tesseract-OCR\tesseract.exe"
->>>>>>> 3083a077
 
 # OCR & Bildverarbeitung
 def extract_card_name_area(image: np.ndarray, 
